#!/usr/bin/env python3

import datetime, getopt, hashlib, os, re, sys

# Settings local to the script

# Debug Levels:
CLDBG_SNGL =  0 # Only print number of failed test cases otherwise 0 on success
CLDBG_SUM  =  1 # Print summary of test cases (total, success, failed)
CLDBG_BFL  =  2 # Print brief info on failures
CLDBG_DFL  =  3 # Print detailed info on failures
CLDBG_DSU  =  4 # Print details on successful cases
CLDBG_EXE  =  5 # Details on test execution
CLDBG_VER1  = 6 # Details' verbosity level-1
CLDBG_VER2  = 7 # Details' verbosity level-1
<<<<<<< HEAD
=======

__tmp_rec = '0' # Temporary Record Identifier

__def_debug             = CLDBG_BFL # Default debug level
__def_verbose           = CLDBG_DSU  # Default debug level
__def_hash_algo         = "sha1" # Default file hashing algorithm
__def_follow_links      = False # Default file hashing algorithm
__def_buf_size          = 65536  # lets read stuff in 64kb chunks!

>>>>>>> 23bad722


def usage(progname, basedir) :
    print(progname + " [options]\n\n")

    print("[(-d | --debug) <debuglevel>]\t(default=%d). " % __def_debug)
    print("\t\t\t\tdebug level: higher value prints more info.\n")
    print("[(-D | --dir) <directory>]\tBase directory for file search."
          "\n\t\t\t\t(default is $PWD i.e., \'%s')\n" %
          basedir)

    print("[(-R | --refdir) <directory>]\tReference directory for file search. "
          "Search for duplicates is restricted to\n\t\t\t\tfiles within this tree or"
          " the files from the base directory that are also\n\t\t\t\tpresent in the"
          " reference directory. Files within the base directory that are "
          "\n\t\t\t\tduplicates of each other but are missing from the reference are NOT "
          " reported.\n\t\t\t\tThis feature is deemed useful before merging a new reference "
          " directory content\n\t\t\t\twith the existing, large base directory.\n")

    print("[(-H | --hash) <algorith>]\tFile hashing algorithm "
          "(md5/ sha1/ sha256/ sha384/ sha512)"
          "\n\t\t\t\t(default is '%s')\n" % (__def_hash_algo))

    print("-h\t\t\t\tThis help message.\n")
    print("--help\t\t\t\tMore extensive help message.\n")

    print("[-l | --links]\t\t\t(default={}) Also check symbolic links".format(
        __def_follow_links))

    print("[-v | --verbose]\t\t(default=%d)" % __def_verbose)
    print("\n")

    # usage() ends

def process_input():
    '''Entry level function for unit testing this script file.
    '''

    basedir = os.getcwd()

    try:
        opts, args = getopt.getopt(
                        sys.argv[1:], "d:D:hH:lR:v",
                        ["debug=", "dir=", "help", "hash=",
                         "links", "refdir=", "verbose"])

    except getopt.GetoptError as input_err:
        print(input_err)
        usage(sys.argv[0], basedir)
        sys.exit(2)


    inargs = {}
    inargs['debug'] = __def_debug
    inargs['basedir'] = basedir
    inargs['filename'] = ''
    inargs['singlefile'] = False
    inargs['errno'] = 0
    inargs['hash_algo'] = __def_hash_algo
    inargs['follow_links'] = __def_follow_links

    for arg, argval in opts:
        if arg in ("-d", "--debug") :
          inargs['debug'] = int(argval)
        elif arg in ("-D", "--dir") :
          inargs['basedir'] = str(argval)
        elif arg in ("-H", "--hash") :
          hasher = get_hasher(str(argval))
          if not hasher :
              print("Invalid hash algorithm: %s.\nCorrect Syntax:\n" %
                    (str(argval)))
              usage(sys.argv[0], basedir)
              sys.exit()
          inargs['hash_algo'] = str(argval)
        elif arg in ("-h", "--help") :
            usage(sys.argv[0], basedir)
            sys.exit()
        elif arg in ("-l", "--links") :
          inargs['follow_links'] = True
        elif arg in ("-R", "--refdir") :
          inargs['refdir'] = str(argval)
        elif arg in ("-v", "--verbose") :
          inargs['debug'] = __def_verbose
        else :
            assert False, "unknown option %s" % arg
    # end-for

    return inargs


def get_hasher(algo) :

    if 'md5' == algo.lower() :
        return hashlib.md5()
    elif 'sha1' == algo.lower() :
        return hashlib.sha1()
    elif 'sha256' == algo.lower() :
        return hashlib.sha256()
    elif 'sha384' == algo.lower() :
        return hashlib.sha384()
    elif 'sha512' == algo.lower() :
        return hashlib.sha512()

    # get_hasher()
    return None

def get_file_hash(inargs, filename) :
    status = False
    hashval = ''
    fn = 'get_file_hash'

    hasher = get_hasher(inargs['hash_algo'])

    if not hasher :
        print("{} Invalid hasher handle".format(fn))
        return (status, hashval)

    with open(filename, 'rb') as f:
        while True:
            data = f.read(__def_buf_size)
            status = True # Should work for empty files too

            if not data : break

            hasher.update(data)

    hashval = hasher.hexdigest()

    # get_file_hash()
    return (status, hashval)

def build_frec(inargs, basedir, frec, fdup) :
    count = 0
    fn = 'build_frec'

    first_pass = (0 == len(fdup.keys()))

    for prfx, dirs, hits in os.walk(basedir,
                                    followlinks =
                                    inargs['follow_links']) :

        for fx in hits :
            full_name  = prfx + "/" + fx

            # clean any multiple '/' in the full path
            full_name = re.sub("//", "/", full_name)

            if full_name in frec.keys() :
                # Error condition
                if first_pass and (CLDBG_BFL <= inargs['debug']) :
                    print("duplicate_file=[%s] skipping.." % (full_name))
                    print(frec[full_name])
                continue # :TODO: should we abort??

            file_size = os.path.getsize(full_name)

            if (not first_pass) and (file_size not in fdup.keys()) :
                # We want to skip this entry because we will only consider
                # files in subsequent passes that can possibly be duplicate
                # with the files found in the first pass. If the file_size
                # is new, it means there were no files in the first pass
                # with the same file_size. While checking for duplicates,
                # there is no need to compute the expensive file hash if
                # the file sizes are not matching in order
                if (CLDBG_EXE <= inargs['debug']) :
                    print("skipping file {} from second (or higher) pass".format(
                        full_name))
                continue

            # Arrange based on file-size & file-hash
            # This helps fast searching for duplicates

            file_hash = '00'
            hash_done = False


            if file_size not in fdup.keys() :
                # We have found the first file with 'file_size'. We won't compute
                # it's hash for now. Hash computatio is an expensive function and
                # we will only compute it if there are multiple files with the same
                # size. So we defer the hash computation on the first one by stashing
                # it in a special_record
                fdup[file_size] = dict()
                fdup[file_size][__tmp_rec] = full_name
            else :
                # Check for backlog and update if needed
                if __tmp_rec in fdup[file_size].keys() :
                    tmp_file = fdup[file_size][__tmp_rec]
                    if (0 < len(tmp_file)) :
                        # Delayed hash computation!!!
                        # Previous entry remains to be processed. We only compute
                        # it's hash now because there are more than 1 files with the
                        # same size, potentially leading to duplicate files. Unless
                        # that's the case, we don't compute hash for a file if it's
                        # the only file of that size.
                        (hash_done, file_hash) = get_file_hash(inargs, tmp_file)

                        if not hash_done :
                            # Error condition
                            if (CLDBG_BFL <= inargs['debug']) :
                                print("Failure hashing tmp=[%s] skipping" % (tmp_file))
                                continue # :TODO: should we abort??

                        if file_hash in fdup[file_size].keys() :
                            # :TODO: Error Condition, we expected the 'file_size'
                            # bin to be empty except for the special record __tmp_rec
                            if (CLDBG_BFL <= inargs['debug']) :
                                print("Unexpected hash-entry for =[%s] skipping." %
                                      (tmp_file))
                                continue # :TODO: should we abort??

                        fdup[file_size][file_hash] = list()
                        fdup[file_size][file_hash].append(tmp_file)
                        frec[tmp_file]['hash'] = file_hash

                        # Permanently disable this record by writing empty filename
                        fdup[file_size][__tmp_rec] = ''

                # '__tmp_rec' processed. Now compute hash for the current file
                (hash_done, file_hash) = get_file_hash(inargs, full_name)

                if not hash_done :
                    # Error condition
                    if (CLDBG_BFL <= inargs['debug']) :
                        print("Failure hashing current=[%s] skipping" % (full_name))
                        continue # :TODO: should we abort??

                if file_hash not in fdup[file_size].keys() :
                    fdup[file_size][file_hash] = list()
                else :
                    if not (full_name in fdup[file_size][file_hash]) :
                        # We have found a duplicate !
                        count += 1

                        if (CLDBG_VER2 <= inargs['debug']) :
                            print("%s is_duplicate in=>" % (full_name))
                            print(fdup[file_size])
                        elif (CLDBG_VER1 <= inargs['debug']) :
                            print("%s is_duplicate" % (full_name))

                # Finally add the duplicate entry
                fdup[file_size][file_hash].append(full_name)
<<<<<<< HEAD
                
=======

>>>>>>> 23bad722
            frec[full_name] = dict()
            frec[full_name]['size'] = file_size
            frec[full_name]['hash'] = file_hash

            if (CLDBG_VER1 <= inargs['debug']) :
                print("%s prefix[%s]\t[%s] size=%ld" %
                      (fn, prfx, fx, file_size))

    # build_frec()
    return (count, frec, fdup)

#############################################################################################


def search_and_report():

    fn = 'main'
    inargs = process_input()
    debug = inargs['debug']
    frec = dict()
    fdup = dict()

    time_stamp_1 = datetime.datetime.now()

    if 'refdir' in inargs.keys() :
        # Check duplicate files within the reference tree
        # Subsequently the base-directory will be searched
        # only for files that can potentially be identical
        # to some from the reference directory. In other words
        # if there duplicates present in the base-directory without
        # any matching files in the reference directory, those will
        # will be silently ignored.
        (count, frec, fdup) = build_frec(inargs, inargs['refdir'], frec, fdup)

    # Final computation of duplicates
    (count, frec, fdup) = build_frec(inargs, inargs['basedir'], frec, fdup)

    time_stamp_2 = datetime.datetime.now()

<<<<<<< HEAD
    if (CLDBG_EXE <= inargs['debug']) :
        time_delta = time_stamp_2 - time_stamp_1
        print("\n{} total search time {} seconds\n".format(
            fn, time_delta.total_seconds()))
        
=======
    if (CLDBG_SUM <= inargs['debug']) :
        search_time = time_stamp_2 - time_stamp_1
        print("{} search-time {} seconds".format(
            fn, search_time.total_seconds()))

>>>>>>> 23bad722
    # Analyze the results
    count = 0
    groups = 0
    for dx in fdup.keys() :
        for hx in fdup[dx].keys() :
            if __tmp_rec == hx :
                # Special entry to be skipped
                continue

            group_size = len(fdup[dx][hx])
            if (1 < group_size) :

                if (CLDBG_SUM <= inargs['debug']) :
                    print("Group# {}\tgroup-size: {}\tHash({}): {}".
                          format(groups, group_size, inargs['hash_algo'], hx))
                    for fx in fdup[dx][hx] : print(fx)
                    print("")

                count += group_size
                groups += 1

    # Report the results
    if (0 < groups) :
        if (CLDBG_SUM <= inargs['debug']) :
            print("\nTotal duplicate-file-groups: {}, duplicate-files:{}\n".
                  format(groups, count))
        elif (CLDBG_SNGL <= inargs['debug']) :
            print(count)

    return (count, frec, fdup)

if __name__ == "__main__" :
    search_and_report()<|MERGE_RESOLUTION|>--- conflicted
+++ resolved
@@ -13,8 +13,6 @@
 CLDBG_EXE  =  5 # Details on test execution
 CLDBG_VER1  = 6 # Details' verbosity level-1
 CLDBG_VER2  = 7 # Details' verbosity level-1
-<<<<<<< HEAD
-=======
 
 __tmp_rec = '0' # Temporary Record Identifier
 
@@ -23,8 +21,6 @@
 __def_hash_algo         = "sha1" # Default file hashing algorithm
 __def_follow_links      = False # Default file hashing algorithm
 __def_buf_size          = 65536  # lets read stuff in 64kb chunks!
-
->>>>>>> 23bad722
 
 
 def usage(progname, basedir) :
@@ -267,11 +263,7 @@
 
                 # Finally add the duplicate entry
                 fdup[file_size][file_hash].append(full_name)
-<<<<<<< HEAD
-                
-=======
-
->>>>>>> 23bad722
+
             frec[full_name] = dict()
             frec[full_name]['size'] = file_size
             frec[full_name]['hash'] = file_hash
@@ -311,19 +303,11 @@
 
     time_stamp_2 = datetime.datetime.now()
 
-<<<<<<< HEAD
     if (CLDBG_EXE <= inargs['debug']) :
         time_delta = time_stamp_2 - time_stamp_1
         print("\n{} total search time {} seconds\n".format(
             fn, time_delta.total_seconds()))
         
-=======
-    if (CLDBG_SUM <= inargs['debug']) :
-        search_time = time_stamp_2 - time_stamp_1
-        print("{} search-time {} seconds".format(
-            fn, search_time.total_seconds()))
-
->>>>>>> 23bad722
     # Analyze the results
     count = 0
     groups = 0
